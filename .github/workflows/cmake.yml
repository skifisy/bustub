name: CMake Build Matrix

on:
  push:
    branches: [master]
  pull_request:
    branches: [master]

env:
  BUILD_TYPE: Debug

jobs:
  build:
    name: ${{ matrix.config.name }}
    runs-on: ${{ matrix.config.os }}

    strategy:
      fail-fast: false
      matrix:
        config:
          - {
              name: "Ubuntu 24.04 GCC",
              os: "ubuntu-24.04",
              cc: "/usr/bin/gcc",
              cxx: "/usr/bin/g++",
              format: "/usr/bin/clang-format-15",
              tidy: "/usr/bin/clang-tidy-15",
            }
          - {
              name: "Ubuntu 24.04 Clang",
              os: "ubuntu-24.04",
              cc: "/usr/bin/clang-15",
              cxx: "/usr/bin/clang++-15",
              format: "/usr/bin/clang-format-15",
              tidy: "/usr/bin/clang-tidy-15",
            }
          - {
              name: "macOS 14 (Sonoma) AppleClang",
              os: macos-14,
              format: "/opt/homebrew/opt/llvm@15/bin/clang-format",
              tidy: "/opt/homebrew/opt/llvm@15/bin/clang-tidy",
            }
          - {
              name: "macOS 15 (Sequoia) AppleClang",
              os: macos-15,
              format: "/opt/homebrew/opt/llvm@15/bin/clang-format",
              tidy: "/opt/homebrew/opt/llvm@15/bin/clang-tidy",
          }
    steps:
      - uses: actions/checkout@v2

      - name: Print env
        run: |
          echo github.event.action: ${{ github.event.action }}
          echo github.event_name: ${{ github.event_name }}
      - name: Install Dependencies (Ubuntu)
        if: runner.os == 'Linux'
        working-directory: ${{github.workspace}}
        run: sudo bash ./build_support/packages.sh -y

      - name: Install Dependencies (macOS)
        if: runner.os == 'macOS'
        working-directory: ${{github.workspace}}
        run: bash ./build_support/packages.sh -y

      - name: Configure CMake
        run: CC=${{matrix.config.cc}} CXX=${{matrix.config.cxx}} cmake -B ${{github.workspace}}/build -DCMAKE_BUILD_TYPE=${{env.BUILD_TYPE}} -DCLANG_FORMAT_BIN=${{matrix.config.format}} -DCLANG_TIDY_BIN=${{matrix.config.tidy}}

      - name: Build
        run: cmake --build ${{github.workspace}}/build --config ${{env.BUILD_TYPE}}

      - name: Check Format
        working-directory: ${{github.workspace}}/build
        run: make check-format

      - name: Check Lint
        working-directory: ${{github.workspace}}/build
        run: make check-lint

      - name: Check Clang Tidy
        working-directory: ${{github.workspace}}/build
        run: make check-clang-tidy

<<<<<<< HEAD
      - name: Check Tests (Ubuntu)
        if: runner.os == 'Linux'
        working-directory: ${{github.workspace}}/build
        run: make build-tests && make check-public-ci-tests

      - name: Check Tests (macOS)
        if: runner.os == 'macOS'
        working-directory: ${{github.workspace}}/build
        # Disable container overflow checks on macOS
=======
      - name: Check Tests
        working-directory: ${{github.workspace}}/build
>>>>>>> 9edfa632
        run: make build-tests && make check-public-ci-tests<|MERGE_RESOLUTION|>--- conflicted
+++ resolved
@@ -81,18 +81,6 @@
         working-directory: ${{github.workspace}}/build
         run: make check-clang-tidy
 
-<<<<<<< HEAD
-      - name: Check Tests (Ubuntu)
-        if: runner.os == 'Linux'
-        working-directory: ${{github.workspace}}/build
-        run: make build-tests && make check-public-ci-tests
-
-      - name: Check Tests (macOS)
-        if: runner.os == 'macOS'
-        working-directory: ${{github.workspace}}/build
-        # Disable container overflow checks on macOS
-=======
       - name: Check Tests
         working-directory: ${{github.workspace}}/build
->>>>>>> 9edfa632
         run: make build-tests && make check-public-ci-tests